"""
Pipeline modules for aligning and centering of the star.
"""

import sys
import time
import math
import warnings

from typing import Union, Tuple

import numpy as np

from skimage.feature import register_translation
from skimage.transform import rescale
from scipy.ndimage.filters import gaussian_filter
from scipy.optimize import curve_fit
from astropy.modeling import models, fitting
from typeguard import typechecked

from pynpoint.core.processing import ProcessingModule
from pynpoint.util.module import memory_frames, progress
from pynpoint.util.image import crop_image, shift_image, center_pixel


class StarAlignmentModule(ProcessingModule):
    """
    Pipeline module to align the images with a cross-correlation in Fourier space.
    """

    __author__ = 'Markus Bonse, Tomas Stolker'

    @typechecked
    def __init__(self,
                 name_in: str,
                 image_in_tag: str,
                 image_out_tag: str,
                 ref_image_in_tag: str = None,
                 interpolation: str = 'spline',
                 accuracy: float = 10.,
                 resize: float = None,
                 num_references: int = 10,
                 subframe: float = None) -> None:
        """
        Parameters
        ----------
        name_in : str
            Unique name of the module instance.
        image_in_tag : str
            Tag of the database entry with the stack of images that is read as input.
        ref_image_in_tag : str, None
            Tag of the database entry with the reference image(s) that are read as input. If it is
            set to None, a random subsample of *num_references* elements of *image_in_tag* is taken
            as reference images.
        image_out_tag : str
            Tag of the database entry with the images that are written as output.
        interpolation : str
            Type of interpolation that is used for shifting the images (spline, bilinear, or fft).
        accuracy : float
            Upsampling factor for the cross-correlation. Images will be registered to within
            1/accuracy of a pixel.
        resize : float, None
            Scaling factor for the up/down-sampling before the images are shifted. Not used if set
            to None.
        num_references : int
            Number of reference images for the cross-correlation.
        subframe : float, None
            Size (arcsec) of the subframe around the image center that is used for the
            cross-correlation. The full image is used if set to None.

        Returns
        -------
        NoneType
            None
        """

        super(StarAlignmentModule, self).__init__(name_in)

        self.m_image_in_port = self.add_input_port(image_in_tag)
        self.m_image_out_port = self.add_output_port(image_out_tag)

        if ref_image_in_tag is not None:
            self.m_ref_image_in_port = self.add_input_port(ref_image_in_tag)
        else:
            self.m_ref_image_in_port = None

        self.m_interpolation = interpolation
        self.m_accuracy = accuracy
        self.m_resize = resize
        self.m_num_references = num_references
        self.m_subframe = subframe

    @typechecked
    def run(self) -> None:
        """
        Run method of the module. Applies a cross-correlation of the input images with respect to
        a stack of reference images, rescales the image dimensions, and shifts the images to a
        common center.

        Returns
        -------
        NoneType
            None
        """

        def _align_image(image_in):
            offset = np.array([0., 0.])

            for i in range(self.m_num_references):
                if self.m_subframe is None:
                    tmp_offset, _, _ = register_translation(ref_images[i, :, :],
                                                            image_in,
                                                            upsample_factor=self.m_accuracy)

                else:
                    sub_in = crop_image(image_in, None, self.m_subframe)
                    sub_ref = crop_image(ref_images[i, :, :], None, self.m_subframe)

                    tmp_offset, _, _ = register_translation(sub_ref,
                                                            sub_in,
                                                            upsample_factor=self.m_accuracy)
                offset += tmp_offset

            offset /= float(self.m_num_references)

            if self.m_resize is not None:
                offset *= self.m_resize

                sum_before = np.sum(image_in)

                tmp_image = rescale(image=np.asarray(image_in, dtype=np.float64),
                                    scale=(self.m_resize, self.m_resize),
                                    order=5,
                                    mode='reflect',
                                    anti_aliasing=True,
                                    multichannel=False)

                sum_after = np.sum(tmp_image)

                # Conserve flux because the rescale function normalizes all values to [0:1].
                tmp_image = tmp_image*(sum_before/sum_after)

            else:
                tmp_image = image_in

            return shift_image(tmp_image, tuple(offset), self.m_interpolation)

        if self.m_ref_image_in_port is None:
            random = np.random.choice(self.m_image_in_port.get_shape()[0],
                                      self.m_num_references,
                                      replace=False)
            sort = np.sort(random)
            ref_images = self.m_image_in_port[sort, :, :]

        else:
            n_ref = self.m_ref_image_in_port.get_shape()[0]

            if n_ref < self.m_num_references:
                self.m_num_references = n_ref

                warnings.warn(f'Number of available images ({n_ref}) is smaller than ' \
                              f'num_references ({self.m_num_references}). Using all ' \
                              f'available images instead.')

            ref_index = np.sort(np.random.choice(n_ref, self.m_num_references, replace=False))
            ref_images = self.m_ref_image_in_port[ref_index, :, :]

        if self.m_subframe is not None:
            pixscale = self.m_image_in_port.get_attribute('PIXSCALE')
            self.m_subframe = int(self.m_subframe/pixscale)

        self.apply_function_to_images(_align_image,
                                      self.m_image_in_port,
                                      self.m_image_out_port,
                                      'Running StarAlignmentModule')

        self.m_image_out_port.copy_attributes(self.m_image_in_port)

        if self.m_resize is not None:
            pixscale = self.m_image_in_port.get_attribute('PIXSCALE')
            self.m_image_out_port.add_attribute('PIXSCALE', pixscale/self.m_resize)

        history = f'resize = {self.m_resize}'
        self.m_image_out_port.add_history('StarAlignmentModule', history)
        self.m_image_out_port.close_port()


class StarCenteringModule(ProcessingModule):
    """
    Pipeline module for centering the star by fitting the PSF with a 2D Gaussian or Moffat
    function.
    """

    __author__ = 'Tomas Stolker'

    def __init__(self,
                 name_in='centering',
                 image_in_tag='im_arr',
                 image_out_tag='im_center',
                 mask_out_tag=None,
                 fit_out_tag='center_fit',
                 method='full',
                 interpolation='spline',
                 radius=0.1,
                 sign='positive',
                 model='gaussian',
                 filter_size=None,
                 **kwargs):
        """
        Parameters
        ----------
        name_in : str
            Unique name of the module instance.
        image_in_tag : str
            Tag of the database entry with images that are read as input.
        image_out_tag : str
            Tag of the database entry with the centered images that are written as output.
        mask_out_tag : str, None
            Tag of the database entry with the masked images that are written as output. The
            unmasked part of the images is used for the fit. The effect of the smoothing that is
            applied by setting the *fwhm* parameter is also visible in the data of the
            *mask_out_tag*. Data is not written when set to None.
        fit_out_tag : str, None
            Tag of the database entry with the best-fit results of the model fit and the 1-sigma
            errors. Data is written in the following format: x offset (pix), x offset error (pix)
            y offset (pix), y offset error (pix), FWHM major axis (arcsec), FWHM major axis error
            (arcsec), FWHM minor axis (arcsec), FWHM minor axis error (arcsec), amplitude (counts),
            amplitude error (counts), angle (deg), angle error (deg) measured in counterclockwise
            direction with respect to the upward direction (i.e., East of North), offset (counts),
            offset error (counts), power index (only for Moffat function), and power index error
            (only for Moffat function). Not used if set to None.
        method : str
            Fit and shift all the images individually ('full') or only fit the mean of the cube and
            shift all images to that location ('mean'). The 'mean' method could be used after
            running the :class:`~pynpoint.processing.centering.StarAlignmentModule`.
        interpolation : str
            Type of interpolation that is used for shifting the images (spline, bilinear, or fft).
        radius : float
            Radius (arcsec) around the center of the image beyond which pixels are neglected with
            the fit. The radius is centered on the position specified in *guess*, which is the
            center of the image by default.
        sign : str
            Fit a 'positive' or 'negative' Gaussian/Moffat. A negative model can be used to center
            coronagraphic data in which a dark hole is present.
        model : str
            Type of 2D model used to fit the PSF ('gaussian' or 'moffat'). Both models are
            elliptical in shape.
        filter_size : float, None
            Standard deviation (arcsec) of the Gaussian filter that is used to smooth the
            images before fitting the model. No filter is applied if set to None.

        Keyword arguments
        -----------------
        guess : tuple(float, float, float, float, float, float, float, float)
            The initial parameter values for the least squares fit: x offset with respect to center
            (pix), y offset with respect to center (pix), FWHM x (pix), FWHM y (pix), amplitude
            (counts), angle (deg), offset (counts), and power index (only for Moffat function).

        Returns
        -------
        NoneType
            None
        """

        warnings.warn('The StarCenteringModule will be deprecated in a future release. Please use '
                      'the FitCenterModule and ShiftImagesModule instead.', DeprecationWarning)

        if 'guess' in kwargs:
            self.m_guess = kwargs['guess']

            if model == 'gaussian' and len(self.m_guess) == 6:
                warnings.warn('The \'guess\' argument is missing one value. The guessed offset '
                              'value is set to zero.')

                self.m_guess = (self.m_guess[0], self.m_guess[1], self.m_guess[2], self.m_guess[3],
                                self.m_guess[4], self.m_guess[5], 0.)

        else:
            if model == 'gaussian':
                self.m_guess = (0., 0., 1., 1., 1., 0., 0.)

            elif model == 'moffat':
                self.m_guess = (0., 0., 1., 1., 1., 0., 0., 1.)

        super(StarCenteringModule, self).__init__(name_in)

        self.m_image_in_port = self.add_input_port(image_in_tag)
        self.m_image_out_port = self.add_output_port(image_out_tag)

        if mask_out_tag is None:
            self.m_mask_out_port = None
        else:
            self.m_mask_out_port = self.add_output_port(mask_out_tag)

        if fit_out_tag is None:
            self.m_fit_out_port = None
        else:
            self.m_fit_out_port = self.add_output_port(fit_out_tag)

        self.m_method = method
        self.m_interpolation = interpolation
        self.m_radius = radius
        self.m_sign = sign
        self.m_model = model
        self.m_filter_size = filter_size
        self.m_model_func = None

        self.m_count = 0

    def run(self):
        """
        Run method of the module. Uses a non-linear least squares (Levenberg-Marquardt) to fit the
        the individual images or the mean of the stack with a 2D Gaussian or Moffat function,
        shifts the images with subpixel precision, and writes the centered images and the fitting
        results. The fitting results contain zeros in case the algorithm could not converge.

        Returns
        -------
        NoneType
            None
        """

        if self.m_mask_out_port:
            self.m_mask_out_port.del_all_data()
            self.m_mask_out_port.del_all_attributes()

        if self.m_fit_out_port:
            self.m_fit_out_port.del_all_data()
            self.m_fit_out_port.del_all_attributes()

        memory = self._m_config_port.get_attribute('MEMORY')
        cpu = self._m_config_port.get_attribute('CPU')
        pixscale = self.m_image_in_port.get_attribute('PIXSCALE')

        npix = self.m_image_in_port.get_shape()[-1]

        if cpu > 1:
            if self.m_mask_out_port is not None:
                warnings.warn('The mask_out_port can only be used if CPU=1. No data will be '
                              'stored to this output port.')

            if self.m_fit_out_port is not None:
                warnings.warn('The fit_out_port can only be used if CPU=1. No data will be '
                              'stored to this output port.')

            self.m_mask_out_port = None
            self.m_fit_out_port = None

        if self.m_radius:
            self.m_radius /= pixscale

        if self.m_filter_size:
            self.m_filter_size /= pixscale

        if npix%2 == 0:
            x_grid = y_grid = np.linspace(-npix/2+0.5, npix/2-0.5, npix)
            x_ap = np.linspace(-npix/2+0.5-self.m_guess[0], npix/2-0.5-self.m_guess[0], npix)
            y_ap = np.linspace(-npix/2+0.5-self.m_guess[1], npix/2-0.5-self.m_guess[1], npix)

        elif npix%2 == 1:
            x_grid = y_grid = np.linspace(-(npix-1)/2, (npix-1)/2, npix)
            x_ap = np.linspace(-(npix-1)/2-self.m_guess[0], (npix-1)/2-self.m_guess[0], npix)
            y_ap = np.linspace(-(npix-1)/2-self.m_guess[1], (npix-1)/2-self.m_guess[1], npix)

        xx_grid, yy_grid = np.meshgrid(x_grid, y_grid)
        xx_ap, yy_ap = np.meshgrid(x_ap, y_ap)
        rr_ap = np.sqrt(xx_ap**2+yy_ap**2)

        def gaussian_2d(grid,
                        x_center,
                        y_center,
                        fwhm_x,
                        fwhm_y,
                        amp,
                        theta,
                        offset):
            """
            Function to create a 2D elliptical Gaussian model.

            Parameters
            ----------
            grid : numpy.ndarray
                Two 2D arrays with the mesh grid points in x and y direction.
            x_center : float
                Offset of the model center along the x axis (pix).
            y_center : float
                Offset of the model center along the y axis (pix).
            fwhm_x : float
                Full width at half maximum along the x axis (pix).
            fwhm_y : float
                Full width at half maximum along the y axis (pix).
            amp : float
                Peak flux.
            theta : float
                Rotation angle in counterclockwise direction (rad).
            offset : float
                Flux offset.

            Returns
            -------
            numpy.ndimage
                Raveled 2D elliptical Gaussian model.
            """

            (xx_grid, yy_grid) = grid

            x_diff = xx_grid - x_center
            y_diff = yy_grid - y_center

            sigma_x = fwhm_x/math.sqrt(8.*math.log(2.))
            sigma_y = fwhm_y/math.sqrt(8.*math.log(2.))

            a_gauss = 0.5 * ((np.cos(theta)/sigma_x)**2 + (np.sin(theta)/sigma_y)**2)
            b_gauss = 0.5 * ((np.sin(2.*theta)/sigma_x**2) - (np.sin(2.*theta)/sigma_y**2))
            c_gauss = 0.5 * ((np.sin(theta)/sigma_x)**2 + (np.cos(theta)/sigma_y)**2)

            gaussian = offset + amp*np.exp(-(a_gauss*x_diff**2 + b_gauss*x_diff*y_diff + \
                c_gauss*y_diff**2))

            if self.m_radius:
                gaussian = gaussian[rr_ap < self.m_radius]
            else:
                gaussian = np.ravel(gaussian)

            return gaussian

        def moffat_2d(grid,
                      x_center,
                      y_center,
                      fwhm_x,
                      fwhm_y,
                      amp,
                      theta,
                      offset,
                      beta):
            """
            Function to create a 2D elliptical Moffat model.

            Parameters
            ----------
            grid : numpy.ndarray
                Two 2D arrays with the mesh grid points in x and y direction.
            x_center : float
                Offset of the model center along the x axis (pix).
            y_center : float
                Offset of the model center along the y axis (pix).
            fwhm_x : float
                Full width at half maximum along the x axis (pix).
            fwhm_y : float
                Full width at half maximum along the y axis (pix).
            amp : float
                Peak flux.
            theta : float
                Rotation angle in counterclockwise direction (rad).
            offset : float
                Flux offset.
            beta : float
                Power index.

            Returns
            -------
            numpy.ndimage
                Raveled 2D elliptical Moffat model.
            """

            (xx_grid, yy_grid) = grid

            x_diff = xx_grid - x_center
            y_diff = yy_grid - y_center

            alpha_x = 0.5*fwhm_x/np.sqrt(2.**(1./beta)-1.)
            alpha_y = 0.5*fwhm_y/np.sqrt(2.**(1./beta)-1.)

            a_moffat = (np.cos(theta)/alpha_x)**2. + (np.sin(theta)/alpha_y)**2.
            b_moffat = (np.sin(theta)/alpha_x)**2. + (np.cos(theta)/alpha_y)**2.
            c_moffat = 2.*np.sin(theta)*np.cos(theta)*(1./alpha_x**2. - 1./alpha_y**2.)

            a_term = a_moffat*x_diff**2
            b_term = b_moffat*y_diff**2
            c_term = c_moffat*x_diff*y_diff

            moffat = offset + amp / (1.+a_term+b_term+c_term)**beta

            if self.m_radius:
                moffat = moffat[rr_ap < self.m_radius]
            else:
                moffat = np.ravel(moffat)

            return moffat

        def _least_squares(image):
            if self.m_filter_size:
                image = gaussian_filter(image, self.m_filter_size)

            if self.m_mask_out_port:
                mask = np.copy(image)

                if self.m_radius:
                    mask[rr_ap > self.m_radius] = 0.

                if self.m_method == 'mean':
                    self.m_mask_out_port.set_all(mask)
                elif self.m_method == 'full':
                    self.m_mask_out_port.append(mask, data_dim=3)

            if self.m_sign == 'negative':
                image = -1.*image + np.abs(np.min(-1.*image))

            if self.m_radius:
                image = image[rr_ap < self.m_radius]
            else:
                image = np.ravel(image)

            if self.m_model == 'gaussian':
                self.m_model_func = gaussian_2d

            elif self.m_model == 'moffat':
                self.m_model_func = moffat_2d

            try:
                popt, pcov = curve_fit(self.m_model_func,
                                       (xx_grid, yy_grid),
                                       image,
                                       p0=self.m_guess,
                                       sigma=None,
                                       method='lm')

                perr = np.sqrt(np.diag(pcov))

            except RuntimeError:
                if self.m_model == 'gaussian':
                    popt = np.zeros(7)
                    perr = np.zeros(7)

                elif self.m_model == 'moffat':
                    popt = np.zeros(8)
                    perr = np.zeros(8)

                self.m_count += 1

            if self.m_fit_out_port:

                if self.m_model == 'gaussian':

                    res = np.asarray((popt[0], perr[0],
                                      popt[1], perr[1],
                                      popt[2]*pixscale, perr[2]*pixscale,
                                      popt[3]*pixscale, perr[3]*pixscale,
                                      popt[4], perr[4],
                                      math.degrees(popt[5])%360., math.degrees(perr[5]),
                                      popt[6], perr[6]))

                elif self.m_model == 'moffat':

                    res = np.asarray((popt[0], perr[0],
                                      popt[1], perr[1],
                                      popt[2]*pixscale, perr[2]*pixscale,
                                      popt[3]*pixscale, perr[3]*pixscale,
                                      popt[4], perr[4],
                                      math.degrees(popt[5])%360., math.degrees(perr[5]),
                                      popt[6], perr[6],
                                      popt[7], perr[7]))

                self.m_fit_out_port.append(res, data_dim=2)

            return popt

        def _centering(image,
                       popt):

            if self.m_method == 'full':
                popt = _least_squares(np.copy(image))

            return shift_image(image, (-popt[1], -popt[0]), self.m_interpolation)

        npix = self.m_image_in_port.get_shape()[-1]

        nimages = self.m_image_in_port.get_shape()[0]
        frames = memory_frames(memory, nimages)

        if self.m_method == 'full':
            popt = None

        elif self.m_method == 'mean':
            im_mean = np.zeros((npix, npix))
            for i, _ in enumerate(frames[:-1]):
                im_mean += np.sum(self.m_image_in_port[frames[i]:frames[i+1], ], axis=0)

            popt = _least_squares(im_mean/float(nimages))

        self.apply_function_to_images(_centering,
                                      self.m_image_in_port,
                                      self.m_image_out_port,
                                      'Running StarCenteringModule',
                                      func_args=(popt, ))

        if self.m_count > 0:
            print('Fit could not converge on %s image(s). [WARNING]' % self.m_count)

        history = f'method = {self.m_method}'

        self.m_image_out_port.copy_attributes(self.m_image_in_port)
        self.m_image_out_port.add_history('StarCenteringModule', history)

        if self.m_mask_out_port:
            self.m_mask_out_port.copy_attributes(self.m_image_in_port)
            self.m_mask_out_port.add_history('StarCenteringModule', history)

        if self.m_fit_out_port:
            self.m_fit_out_port.copy_attributes(self.m_image_in_port)
            self.m_fit_out_port.add_history('StarCenteringModule', history)

        self.m_image_out_port.close_port()


class FitCenterModule(ProcessingModule):
    """
    Pipeline module for fitting the PSF with a 2D Gaussian or Moffat function.
    """

    __author__ = 'Tomas Stolker'

    @typechecked
    def __init__(self,
                 name_in: str,
                 image_in_tag: str,
                 fit_out_tag: str,
                 mask_out_tag: str = None,
                 method: str = 'full',
                 radius: float = 0.1,
                 sign: str = 'positive',
                 model: str = 'gaussian',
                 filter_size: float = None,
                 **kwargs: tuple) -> None:
        """
        Parameters
        ----------
        name_in : str
            Unique name of the module instance.
        image_in_tag : str
            Tag of the database entry with images that are read as input.
        fit_out_tag : str
            Tag of the database entry with the best-fit results of the model fit and the 1-sigma
            errors. Data is written in the following format: x offset (pix), x offset error (pix)
            y offset (pix), y offset error (pix), FWHM major axis (arcsec), FWHM major axis error
            (arcsec), FWHM minor axis (arcsec), FWHM minor axis error (arcsec), amplitude (counts),
            amplitude error (counts), angle (deg), angle error (deg) measured in counterclockwise
            direction with respect to the upward direction (i.e., East of North), offset (counts),
            offset error (counts), power index (only for Moffat function), and power index error
            (only for Moffat function). Not used if set to None.
        mask_out_tag : str, None
            Tag of the database entry with the masked images that are written as output. The
            unmasked part of the images is used for the fit. The effect of the smoothing that is
            applied by setting the *fwhm* parameter is also visible in the data of the
            *mask_out_tag*. Data is not written when set to None.
        method : str
            Fit and shift all the images individually ('full') or only fit the mean of the cube and
            shift all images to that location ('mean'). The 'mean' method could be used after
            running the :class:`~pynpoint.processing.centering.StarAlignmentModule`.
        radius : float
            Radius (arcsec) around the center of the image beyond which pixels are neglected with
            the fit. The radius is centered on the position specified in *guess*, which is the
            center of the image by default.
        sign : str
            Fit a 'positive' or 'negative' Gaussian/Moffat. A negative model can be used to center
            coronagraphic data in which a dark hole is present.
        model : str
            Type of 2D model used to fit the PSF ('gaussian' or 'moffat'). Both models are
            elliptical in shape.
        filter_size : float, None
            Standard deviation (arcsec) of the Gaussian filter that is used to smooth the
            images before fitting the model. No filter is applied if set to None.

        Keyword arguments
        -----------------
        guess : tuple(float, float, float, float, float, float, float, float)
            The initial parameter values for the least squares fit: x offset with respect to center
            (pix), y offset with respect to center (pix), FWHM x (pix), FWHM y (pix), amplitude
            (counts), angle (deg), offset (counts), and power index (only for Moffat function).

        Returns
        -------
        NoneType
            None
        """

        if 'guess' in kwargs:
            self.m_guess = kwargs['guess']

        else:
            if model == 'gaussian':
                self.m_guess = (0., 0., 1., 1., 1., 0., 0.)

            elif model == 'moffat':
                self.m_guess = (0., 0., 1., 1., 1., 0., 0., 1.)

        super(FitCenterModule, self).__init__(name_in)

        self.m_image_in_port = self.add_input_port(image_in_tag)
        self.m_fit_out_port = self.add_output_port(fit_out_tag)

        if mask_out_tag is None:
            self.m_mask_out_port = None
        else:
            self.m_mask_out_port = self.add_output_port(mask_out_tag)

        self.m_method = method
        self.m_radius = radius
        self.m_sign = sign
        self.m_model = model
        self.m_filter_size = filter_size
        self.m_model_func = None

        self.m_count = 0

    @typechecked
    def run(self) -> None:
        """
        Run method of the module. Uses a non-linear least squares (Levenberg-Marquardt) to fit the
        the individual images or the mean of the stack with a 2D Gaussian or Moffat function, and
        stores the best fit results. The fitting results contain zeros in case the algorithm could
        not converge. The `fit_out_tag` can be directly used as input for the `shift_xy` argument
        of the :class:`~pynpoint.processing.centering.ShiftImagesModule`.

        Returns
        -------
        NoneType
            None
        """

        if self.m_mask_out_port:
            self.m_mask_out_port.del_all_data()
            self.m_mask_out_port.del_all_attributes()

        memory = self._m_config_port.get_attribute('MEMORY')
        cpu = self._m_config_port.get_attribute('CPU')
        pixscale = self.m_image_in_port.get_attribute('PIXSCALE')

        npix = self.m_image_in_port.get_shape()[-1]

        if cpu > 1:
            if self.m_mask_out_port is not None:
                warnings.warn('The mask_out_port can only be used if CPU=1. No data will be '
                              'stored to this output port.')

            self.m_mask_out_port = None

        if self.m_radius:
            self.m_radius /= pixscale

        if self.m_filter_size:
            self.m_filter_size /= pixscale

        if npix%2 == 0:
            x_grid = y_grid = np.linspace(-npix/2+0.5, npix/2-0.5, npix)
            x_ap = np.linspace(-npix/2+0.5-self.m_guess[0], npix/2-0.5-self.m_guess[0], npix)
            y_ap = np.linspace(-npix/2+0.5-self.m_guess[1], npix/2-0.5-self.m_guess[1], npix)

        elif npix%2 == 1:
            x_grid = y_grid = np.linspace(-(npix-1)/2, (npix-1)/2, npix)
            x_ap = np.linspace(-(npix-1)/2-self.m_guess[0], (npix-1)/2-self.m_guess[0], npix)
            y_ap = np.linspace(-(npix-1)/2-self.m_guess[1], (npix-1)/2-self.m_guess[1], npix)

        xx_grid, yy_grid = np.meshgrid(x_grid, y_grid)
        xx_ap, yy_ap = np.meshgrid(x_ap, y_ap)
        rr_ap = np.sqrt(xx_ap**2+yy_ap**2)

        @typechecked
        def gaussian_2d(grid: np.ndarray,
                        x_center: float,
                        y_center: float,
                        fwhm_x: float,
                        fwhm_y: float,
                        amp: float,
                        theta: float,
                        offset: float) -> np.ndarray:
            """
            Function to create a 2D elliptical Gaussian model.

            Parameters
            ----------
            grid : numpy.ndarray
                Two 2D arrays with the mesh grid points in x and y direction.
            x_center : float
                Offset of the model center along the x axis (pix).
            y_center : float
                Offset of the model center along the y axis (pix).
            fwhm_x : float
                Full width at half maximum along the x axis (pix).
            fwhm_y : float
                Full width at half maximum along the y axis (pix).
            amp : float
                Peak flux.
            theta : float
                Rotation angle in counterclockwise direction (rad).
            offset : float
                Flux offset.

            Returns
            -------
            numpy.ndimage
                Raveled 2D elliptical Gaussian model.
            """

            (xx_grid, yy_grid) = grid

            x_diff = xx_grid - x_center
            y_diff = yy_grid - y_center

            sigma_x = fwhm_x/math.sqrt(8.*math.log(2.))
            sigma_y = fwhm_y/math.sqrt(8.*math.log(2.))

            a_gauss = 0.5 * ((np.cos(theta)/sigma_x)**2 + (np.sin(theta)/sigma_y)**2)
            b_gauss = 0.5 * ((np.sin(2.*theta)/sigma_x**2) - (np.sin(2.*theta)/sigma_y**2))
            c_gauss = 0.5 * ((np.sin(theta)/sigma_x)**2 + (np.cos(theta)/sigma_y)**2)

            gaussian = offset + amp*np.exp(-(a_gauss*x_diff**2 + b_gauss*x_diff*y_diff + \
                c_gauss*y_diff**2))

            if self.m_radius:
                gaussian = gaussian[rr_ap < self.m_radius]
            else:
                gaussian = np.ravel(gaussian)

            return gaussian

        @typechecked
        def moffat_2d(grid: np.ndarray,
                      x_center: float,
                      y_center: float,
                      fwhm_x: float,
                      fwhm_y: float,
                      amp: float,
                      theta: float,
                      offset: float,
                      beta: float) -> np.ndarray:
            """
            Function to create a 2D elliptical Moffat model.

            Parameters
            ----------
            grid : numpy.ndarray
                Two 2D arrays with the mesh grid points in x and y direction.
            x_center : float
                Offset of the model center along the x axis (pix).
            y_center : float
                Offset of the model center along the y axis (pix).
            fwhm_x : float
                Full width at half maximum along the x axis (pix).
            fwhm_y : float
                Full width at half maximum along the y axis (pix).
            amp : float
                Peak flux.
            theta : float
                Rotation angle in counterclockwise direction (rad).
            offset : float
                Flux offset.
            beta : float
                Power index.

            Returns
            -------
            numpy.ndimage
                Raveled 2D elliptical Moffat model.
            """

            (xx_grid, yy_grid) = grid

            x_diff = xx_grid - x_center
            y_diff = yy_grid - y_center

            if 2.**(1./beta)-1. < 0.:
                alpha_x = np.nan
                alpha_y = np.nan

            else:
                alpha_x = 0.5*fwhm_x/np.sqrt(2.**(1./beta)-1.)
                alpha_y = 0.5*fwhm_y/np.sqrt(2.**(1./beta)-1.)

            if alpha_x == 0. or alpha_y == 0.:
                a_moffat = np.nan
                b_moffat = np.nan
                c_moffat = np.nan

            else:
                a_moffat = (np.cos(theta)/alpha_x)**2. + (np.sin(theta)/alpha_y)**2.
                b_moffat = (np.sin(theta)/alpha_x)**2. + (np.cos(theta)/alpha_y)**2.
                c_moffat = 2.*np.sin(theta)*np.cos(theta)*(1./alpha_x**2. - 1./alpha_y**2.)

            a_term = a_moffat*x_diff**2
            b_term = b_moffat*y_diff**2
            c_term = c_moffat*x_diff*y_diff

            moffat = offset + amp / (1.+a_term+b_term+c_term)**beta

            if self.m_radius:
                moffat = moffat[rr_ap < self.m_radius]
            else:
                moffat = np.ravel(moffat)

            return moffat

        def _fit_2d_function(image):

            if self.m_filter_size:
                image = gaussian_filter(image, self.m_filter_size)

            if self.m_mask_out_port:
                mask = np.copy(image)

                if self.m_radius:
                    mask[rr_ap > self.m_radius] = 0.

                self.m_mask_out_port.append(mask, data_dim=3)

            if self.m_sign == 'negative':
                image = -1.*image + np.abs(np.min(-1.*image))

            if self.m_radius:
                image = image[rr_ap < self.m_radius]
            else:
                image = np.ravel(image)

            if self.m_model == 'gaussian':
                self.m_model_func = gaussian_2d

            elif self.m_model == 'moffat':
                self.m_model_func = moffat_2d

            try:
                popt, pcov = curve_fit(self.m_model_func,
                                       (xx_grid, yy_grid),
                                       image,
                                       p0=self.m_guess,
                                       sigma=None,
                                       method='lm')

                perr = np.sqrt(np.diag(pcov))

            except RuntimeError:
                if self.m_model == 'gaussian':
                    popt = np.zeros(7)
                    perr = np.zeros(7)

                elif self.m_model == 'moffat':
                    popt = np.zeros(8)
                    perr = np.zeros(8)

                self.m_count += 1

            if self.m_model == 'gaussian':

                best_fit = np.asarray((popt[0], perr[0],
                                       popt[1], perr[1],
                                       popt[2]*pixscale, perr[2]*pixscale,
                                       popt[3]*pixscale, perr[3]*pixscale,
                                       popt[4], perr[4],
                                       math.degrees(popt[5])%360., math.degrees(perr[5]),
                                       popt[6], perr[6]))

            elif self.m_model == 'moffat':

                best_fit = np.asarray((popt[0], perr[0],
                                       popt[1], perr[1],
                                       popt[2]*pixscale, perr[2]*pixscale,
                                       popt[3]*pixscale, perr[3]*pixscale,
                                       popt[4], perr[4],
                                       math.degrees(popt[5])%360., math.degrees(perr[5]),
                                       popt[6], perr[6],
                                       popt[7], perr[7]))

            return best_fit

        nimages = self.m_image_in_port.get_shape()[0]
        frames = memory_frames(memory, nimages)

        if self.m_method == 'full':

            self.apply_function_to_images(_fit_2d_function,
                                          self.m_image_in_port,
                                          self.m_fit_out_port,
                                          'Running FitCenterModule')

        elif self.m_method == 'mean':
            sys.stdout.write("Running FitCenterModule...")
            sys.stdout.flush()

            im_mean = np.zeros(self.m_image_in_port.get_shape()[1:3])

            for i, _ in enumerate(frames[:-1]):
                im_mean += np.sum(self.m_image_in_port[frames[i]:frames[i+1], ], axis=0)

            best_fit = _fit_2d_function(im_mean/float(nimages))
            best_fit = best_fit[np.newaxis, ...]
            best_fit = np.repeat(best_fit, nimages, axis=0)

            self.m_fit_out_port.set_all(best_fit, data_dim=2)

            sys.stdout.write(" [DONE]\n")
            sys.stdout.flush()

        if self.m_count > 0:
            print(f'Fit could not converge on {self.m_count} image(s). [WARNING]')

        history = f'model = {self.m_model}'

        self.m_fit_out_port.copy_attributes(self.m_image_in_port)
        self.m_fit_out_port.add_history('FitCenterModule', history)

        if self.m_mask_out_port:
            self.m_mask_out_port.copy_attributes(self.m_image_in_port)
            self.m_mask_out_port.add_history('FitCenterModule', history)

        self.m_fit_out_port.close_port()


class ShiftImagesModule(ProcessingModule):
    """
    Pipeline module for shifting a stack of images.
    """

    __author__ = 'Tomas Stolker'

    @typechecked
    def __init__(self,
                 name_in: str,
                 image_in_tag: str,
                 image_out_tag: str,
                 shift_xy: Union[Tuple[float, float], str],
                 interpolation: str = 'spline') -> None:
        """
        Parameters
        ----------
        name_in : str
            Unique name of the module instance.
        image_in_tag : str
            Tag of the database entry that is read as input.
        image_out_tag : str
            Tag of the database entry that is written as output. Should be different from
            *image_in_tag*.
        shift_xy : tuple(float, float), str
            The shift (pix) in x and y direction as (delta_x, delta_y). Or, a database tag with
            the fit results from the :class:`~pynpoint.processing.centering.StarCenteringModule`.
        interpolation : str
            Type of interpolation that is used for shifting the images (spline, bilinear, or fft).

        Returns
        -------
        NoneType
            None
        """

        super(ShiftImagesModule, self).__init__(name_in=name_in)

        self.m_image_in_port = self.add_input_port(image_in_tag)
        self.m_image_out_port = self.add_output_port(image_out_tag)

        self.m_interpolation = interpolation

        if isinstance(shift_xy, str):
            self.m_fit_in_port = self.add_input_port(shift_xy)
            self.m_shift = None

        else:
            self.m_fit_in_port = None
            self.m_shift = (shift_xy[1], shift_xy[0])

    @typechecked
    def run(self) -> None:
        """
        Run method of the module. Shifts an image with a fifth order spline, bilinear, or a
        Fourier shift interpolation.

        Returns
        -------
        NoneType
            None
        """

        # delete all data stored in self.m_image_out_port
        self.m_image_out_port.del_all_attributes()
        self.m_image_out_port.del_all_data()

        # set the 'constant' flag to true
        constant = True

        # grab the fit results from the self.m_fit_in_port if available
        if self.m_fit_in_port is not None:
            self.m_shift = -1.*self.m_fit_in_port[:, [0, 2]] # (x, y)
            self.m_shift = self.m_shift[:, [1, 0]] # (y, x)

<<<<<<< HEAD
            # check if data in self.m_fit_in_port is constant for all images using the
            # constant flag
            for i in range(self.m_fit_in_port.get_shape()[0]):
                if not np.allclose(self.m_fit_in_port[0, ], self.m_fit_in_port[i, ]):
                    constant = False
            
            # if the offset is constant, grab the first element of the shift for the second part
            # of the function
            if constant:
                self.m_shift = self.m_shift[0, ]

            # if the offset is not constant, then the apply the shifts to each frame individually
            # since each frame is shifted individually, it can not be easily applied to
            # stacks of frames due to the way scipy.interpolate.shift handles shifts
            else:
                for i, shift in enumerate(self.m_shift):
                    shifted_image = shift_image(self.m_image_in_port[i, ],
                                                shift,
                                                self.m_interpolation)
                    # append the shifted images to the selt.m_image_out_port database entry
                    self.m_image_out_port.append([shifted_image])
            
                mean_shift = np.mean(self.m_shift, axis=0)
                history = f'shift_xy = {mean_shift[0]:.2f}, {mean_shift[1]:.2f}'

        # if the shifts are constant, might be constant and read in from self.m_fit_in_port
        if constant:
            # get memory from config tag
            memory = self._m_config_port.get_attribute('MEMORY')
            # get number of images
            nimages = self.m_image_in_port.get_shape()[0]
            # calculate the boundaries indices of each stack of frames
            frames = memory_frames(memory, nimages)

            # set a start_time for the progress information
            start_time = time.time()

            # iterate over all stacks of frames
            for i, _ in enumerate(frames[:-1]):
                # shift a stack of images using _image_shift
                shifted_image = shift_image(
                    self.m_image_in_port[frames[i]:frames[i+1], ],
                    self.m_shift,
                    self.m_interpolation)
                # append the shifted images to the selt.m_image_out_port database entry
                self.m_image_out_port.append(shifted_image)
                # write out the progress
                progress(i, len(frames[:-1]), 'Running ShiftImagesModule...', start_time)

            # if self.m_fit_in_port is None or constant:
=======
        def _image_shift(image, shift_yx, interpolation):
            return shift_image(image, tuple(shift_yx), interpolation)

        self.apply_function_to_images(_image_shift,
                                      self.m_image_in_port,
                                      self.m_image_out_port,
                                      'Running ShiftImagesModule',
                                      func_args=(self.m_shift, self.m_interpolation))

        if self.m_fit_in_port is None:
>>>>>>> 59332da1
            history = f'shift_xy = {self.m_shift[0]:.2f}, {self.m_shift[1]:.2f}'

        self.m_image_out_port.copy_attributes(self.m_image_in_port)
        self.m_image_out_port.add_history('ShiftImagesModule', history)
        self.m_image_out_port.close_port()


class WaffleCenteringModule(ProcessingModule):
    """
    Pipeline module for centering of SPHERE data obtained with a Lyot coronagraph for which center
    frames with satellite spots are available.
    """

    __author__ = 'Alexander Bohn'

    @typechecked
    def __init__(self,
                 name_in: str,
                 image_in_tag: str,
                 center_in_tag: str,
                 image_out_tag: str,
                 size: float = 2.,
                 center: Tuple[float, float] = None,
                 radius: float = 45.,
                 pattern: str = 'x',
                 sigma: float = 0.06,
                 dither: bool = False) -> None:
        """
        Parameters
        ----------
        name_in : str
            Unique name of the module instance.
        image_in_tag : str
            Tag of the database entry with science images that are read as input.
        center_in_tag : str
            Tag of the database entry with the center frame that is read as input.
        image_out_tag : str
            Tag of the database entry with the centered images that are written as output. Should
            be different from *image_in_tag*.
        size : float
            Image size (arcsec) for both dimensions. Original image size is used if set to None.
        center : tuple(float, float), None
            Approximate position (x0, y0) of the coronagraph. The center of the image is used if
            set to None.
        radius : float
            Approximate separation (pix) of the waffle spots from the star.
        pattern : str
            Waffle pattern that is used ('x' or '+').
        sigma : float
            Standard deviation (arcsec) of the Gaussian kernel that is used for the unsharp
            masking.
        dither : bool
            Apply dithering correction based on the DITHER_X and DITHER_Y attributes.

        Returns
        -------
        NoneType
            None
        """

        super(WaffleCenteringModule, self).__init__(name_in)

        self.m_image_in_port = self.add_input_port(image_in_tag)
        self.m_center_in_port = self.add_input_port(center_in_tag)
        self.m_image_out_port = self.add_output_port(image_out_tag)

        self.m_size = size
        self.m_center = center
        self.m_radius = radius
        self.m_pattern = pattern
        self.m_sigma = sigma
        self.m_dither = dither

    @typechecked
    def run(self) -> None:
        """
        Run method of the module. Locates the position of the calibration spots in the center
        frame. From the four spots, the position of the star behind the coronagraph is fitted,
        and the images are shifted and cropped.

        Returns
        -------
        NoneType
            None
        """

        def _get_center(center):
            center_frame = self.m_center_in_port[0, ]

            if center_shape[0] > 1:
                warnings.warn('Multiple center images found. Using the first image of the stack.')

            if center is None:
                center = center_pixel(center_frame)
            else:
                center = (np.floor(center[0]), np.floor(center[1]))

            return center_frame, center

        self.m_image_out_port.del_all_data()
        self.m_image_out_port.del_all_attributes()

        center_shape = self.m_center_in_port.get_shape()
        im_shape = self.m_image_in_port.get_shape()

        center_frame, self.m_center = _get_center(self.m_center)

        if im_shape[-2:] != center_shape[-2:]:
            raise ValueError('Science and center images should have the same shape.')

        pixscale = self.m_image_in_port.get_attribute('PIXSCALE')

        self.m_sigma /= pixscale

        if self.m_size is not None:
            self.m_size = int(math.ceil(self.m_size/pixscale))

        if self.m_dither:
            dither_x = self.m_image_in_port.get_attribute('DITHER_X')
            dither_y = self.m_image_in_port.get_attribute('DITHER_Y')

            nframes = self.m_image_in_port.get_attribute('NFRAMES')
            nframes = np.cumsum(nframes)
            nframes = np.insert(nframes, 0, 0)

        center_frame_unsharp = center_frame - gaussian_filter(input=center_frame,
                                                              sigma=self.m_sigma)

        # size of center image, only works with odd value
        ref_image_size = 21

        # Arrays for the positions
        x_pos = np.zeros(4)
        y_pos = np.zeros(4)

        # Loop for 4 waffle spots
        for i in range(4):
            # Approximate positions of waffle spots
            if self.m_pattern == 'x':
                x_0 = np.floor(self.m_center[0] + self.m_radius * np.cos(np.pi / 4. * (2 * i + 1)))
                y_0 = np.floor(self.m_center[1] + self.m_radius * np.sin(np.pi / 4. * (2 * i + 1)))

            elif self.m_pattern == '+':
                x_0 = np.floor(self.m_center[0] + self.m_radius * np.cos(np.pi / 4. * (2 * i)))
                y_0 = np.floor(self.m_center[1] + self.m_radius * np.sin(np.pi / 4. * (2 * i)))

            tmp_center_frame = crop_image(image=center_frame_unsharp,
                                          center=(int(y_0), int(x_0)),
                                          size=ref_image_size)

            # find maximum in tmp image
            coords = np.unravel_index(indices=np.argmax(tmp_center_frame),
                                      shape=tmp_center_frame.shape)

            y_max, x_max = coords[0], coords[1]

            pixmax = tmp_center_frame[y_max, x_max]
            max_pos = np.array([x_max, y_max]).reshape(1, 2)

            # Check whether it is the correct maximum: second brightest pixel should be nearby
            tmp_center_frame[y_max, x_max] = 0.

            # introduce distance parameter
            dist = np.inf

            while dist > 2:
                coords = np.unravel_index(indices=np.argmax(tmp_center_frame),
                                          shape=tmp_center_frame.shape)

                y_max_new, x_max_new = coords[0], coords[1]

                pixmax_new = tmp_center_frame[y_max_new, x_max_new]

                # Caculate minimal distance to previous points
                tmp_center_frame[y_max_new, x_max_new] = 0.

                dist = np.amin(np.linalg.norm(np.vstack((max_pos[:, 0]-x_max_new,
                                                         max_pos[:, 1]-y_max_new)),
                                              axis=0))

                if dist <= 2 and pixmax_new < pixmax:
                    break

                max_pos = np.vstack((max_pos, [x_max_new, y_max_new]))

                x_max = x_max_new
                y_max = y_max_new
                pixmax = pixmax_new

            x_0 = x_0 - (ref_image_size-1)/2 + x_max
            y_0 = y_0 - (ref_image_size-1)/2 + y_max

            # create reference image around determined maximum
            ref_center_frame = crop_image(image=center_frame_unsharp,
                                          center=(int(y_0), int(x_0)),
                                          size=ref_image_size)

            # Fit the data using astropy.modeling
            gauss_init = models.Gaussian2D(amplitude=np.amax(ref_center_frame),
                                           x_mean=x_0,
                                           y_mean=y_0,
                                           x_stddev=1.,
                                           y_stddev=1.,
                                           theta=0.)

            fit_gauss = fitting.LevMarLSQFitter()

            y_grid, x_grid = np.mgrid[y_0-(ref_image_size-1)/2:y_0+(ref_image_size-1)/2+1,
                                      x_0-(ref_image_size-1)/2:x_0+(ref_image_size-1)/2+1]

            gauss = fit_gauss(gauss_init,
                              x_grid,
                              y_grid,
                              ref_center_frame)

            x_pos[i] = gauss.x_mean.value
            y_pos[i] = gauss.y_mean.value

        # Find star position as intersection of two lines

        x_center = ((y_pos[0]-x_pos[0]*(y_pos[2]-y_pos[0])/(x_pos[2]-float(x_pos[0]))) - \
                    (y_pos[1]-x_pos[1]*(y_pos[1]-y_pos[3])/(x_pos[1]-float(x_pos[3])))) / \
                   ((y_pos[1]-y_pos[3])/(x_pos[1]-float(x_pos[3])) - \
                    (y_pos[2]-y_pos[0])/(x_pos[2]-float(x_pos[0])))

        y_center = x_center*(y_pos[1]-y_pos[3])/(x_pos[1]-float(x_pos[3])) + \
                   (y_pos[1]-x_pos[1]*(y_pos[1]-y_pos[3])/(x_pos[1]-float(x_pos[3])))

        nimages = self.m_image_in_port.get_shape()[0]
        npix = self.m_image_in_port.get_shape()[1]

        start_time = time.time()
        for i in range(nimages):
            progress(i, nimages, 'Running WaffleCenteringModule...', start_time)

            image = self.m_image_in_port[i, ]

            shift_yx = [(float(im_shape[-2])-1.)/2. - y_center,
                        (float(im_shape[-1])-1.)/2. - x_center]

            if self.m_dither:
                index = np.digitize(i, nframes, right=False) - 1

                shift_yx[0] -= dither_y[index]
                shift_yx[1] -= dither_x[index]

            if npix%2 == 0 and self.m_size is not None:
                im_tmp = np.zeros((image.shape[0]+1, image.shape[1]+1))
                im_tmp[:-1, :-1] = image
                image = im_tmp

                shift_yx[0] += 0.5
                shift_yx[1] += 0.5

            im_shift = shift_image(image, tuple(shift_yx), 'spline')

            if self.m_size is not None:
                im_crop = crop_image(im_shift, None, self.m_size)
                self.m_image_out_port.append(im_crop, data_dim=3)
            else:
                self.m_image_out_port.append(im_shift, data_dim=3)

        sys.stdout.write('Running WaffleCenteringModule... [DONE]\n')
        sys.stdout.write('Center [x, y] = ['+str(x_center)+', '+str(y_center)+']\n')
        sys.stdout.flush()

        history = f'[x, y] = [{round(x_center, 2)}, {round(y_center, 2)}]'
        self.m_image_out_port.copy_attributes(self.m_image_in_port)
        self.m_image_out_port.add_history('WaffleCenteringModule', history)
        self.m_image_out_port.close_port()<|MERGE_RESOLUTION|>--- conflicted
+++ resolved
@@ -1089,7 +1089,6 @@
             self.m_shift = -1.*self.m_fit_in_port[:, [0, 2]] # (x, y)
             self.m_shift = self.m_shift[:, [1, 0]] # (y, x)
 
-<<<<<<< HEAD
             # check if data in self.m_fit_in_port is constant for all images using the
             # constant flag
             for i in range(self.m_fit_in_port.get_shape()[0]):
@@ -1140,18 +1139,6 @@
                 progress(i, len(frames[:-1]), 'Running ShiftImagesModule...', start_time)
 
             # if self.m_fit_in_port is None or constant:
-=======
-        def _image_shift(image, shift_yx, interpolation):
-            return shift_image(image, tuple(shift_yx), interpolation)
-
-        self.apply_function_to_images(_image_shift,
-                                      self.m_image_in_port,
-                                      self.m_image_out_port,
-                                      'Running ShiftImagesModule',
-                                      func_args=(self.m_shift, self.m_interpolation))
-
-        if self.m_fit_in_port is None:
->>>>>>> 59332da1
             history = f'shift_xy = {self.m_shift[0]:.2f}, {self.m_shift[1]:.2f}'
 
         self.m_image_out_port.copy_attributes(self.m_image_in_port)
