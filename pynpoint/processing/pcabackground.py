"""
Pipeline modules for PCA-based background subtraction.
"""

import sys
import math
import warnings

import numpy as np

from scipy.sparse.linalg import svds
from scipy.optimize import curve_fit
<<<<<<< HEAD
from six.moves import map
=======
>>>>>>> b4fdbca7

from pynpoint.core.processing import ProcessingModule
from pynpoint.processing.resizing import CropImagesModule
from pynpoint.processing.stacksubset import CombineTagsModule
from pynpoint.processing.psfpreparation import SortParangModule
from pynpoint.util.module import progress, memory_frames, locate_star


class PCABackgroundPreparationModule(ProcessingModule):
    """
    Pipeline module for preparing the PCA background subtraction.
    """

    def __init__(self,
                 dither,
                 name_in="separate_star",
                 image_in_tag="im_arr",
                 star_out_tag="im_arr_star",
                 mean_out_tag="im_arr_mean",
                 background_out_tag="im_arr_background"):
        """
        Constructor of PCABackgroundPreparationModule.

        Parameters
        ----------
        dither : tuple(int, int, int)
            Tuple with the parameters for separating the star and background frames. The tuple
            should contain three values (positions, cubes, first) with *positions* the number
            of unique dithering position, *cubes* the number of consecutive cubes per dithering
            position, and *first* the index value of the first cube which contains the star
            (Python indexing starts at zero). Sorting is based on the DITHER_X and DITHER_Y
            attributes when *cubes* is set to None.
        name_in : str
            Unique name of the module instance.
        image_in_tag : str
            Tag of the database entry that is read as input.
        star_out_tag : str
            Tag of the database entry with frames that include the star. Should be different
            from *image_in_tag*.
        mean_out_tag : str
            Tag of the database entry with frames that include the star and for which a mean
            background subtraction has been applied. Should be different from *image_in_tag*.
        background_out_tag : str
            Tag of the the database entry with frames that contain only background and no star.
            Should be different from *image_in_tag*.

        Returns
        -------
        NoneType
            None
        """

        super(PCABackgroundPreparationModule, self).__init__(name_in)

        self.m_image_in_port = self.add_input_port(image_in_tag)
        self.m_star_out_port = self.add_output_port(star_out_tag)
        self.m_mean_out_port = self.add_output_port(mean_out_tag)
        self.m_background_out_port = self.add_output_port(background_out_tag)

        if len(dither) != 3:
            raise ValueError("The 'dither' tuple should contain three integer values.")

        self.m_dither = dither

    def _prepare(self):
        nframes = self.m_image_in_port.get_attribute("NFRAMES")

        cube_mean = np.zeros((nframes.shape[0],
                              self.m_image_in_port.get_shape()[2],
                              self.m_image_in_port.get_shape()[1]))

        count = 0
        for i, item in enumerate(nframes):
            cube_mean[i, ] = np.mean(self.m_image_in_port[count:count+item, ], axis=0)
            count += item

        if self.m_dither[1] is None:
            dither_x = self.m_image_in_port.get_attribute("DITHER_X")
            dither_y = self.m_image_in_port.get_attribute("DITHER_Y")

            star = np.logical_and(dither_x == self.m_dither[2][0],
                                  dither_y == self.m_dither[2][1])

            bg_frames = np.invert(star)

        else:
            bg_frames = np.ones(nframes.shape[0], dtype=bool)

            for i in range(self.m_dither[2]*self.m_dither[1],
                           np.size(nframes),
                           self.m_dither[1]*self.m_dither[0]):

                bg_frames[i:i+self.m_dither[1]] = False

        return bg_frames, cube_mean

    def _separate(self, bg_frames, bg_indices, parang, cube_mean):

        def _initialize():
            background_nframes = np.empty(0, dtype=np.int64)
            star_nframes = np.empty(0, dtype=np.int64)

            background_index = np.empty(0, dtype=np.int64)
            star_index = np.empty(0, dtype=np.int64)

            if parang is None:
                background_parang = None
                star_parang = None

            else:
                background_parang = np.empty(0, dtype=np.float64)
                star_parang = np.empty(0, dtype=np.float64)

            return star_index, star_parang, star_nframes, background_index, \
                   background_parang, background_nframes

        def _select_background(i):

            # Previous background cube
            if np.size(bg_indices[bg_indices < i]) > 0:
                index_prev = np.amax(bg_indices[bg_indices < i])
                bg_prev = cube_mean[index_prev, ]

            else:
                bg_prev = None

            # Next background cube
            if np.size(bg_indices[bg_indices > i]) > 0:
                index_next = np.amin(bg_indices[bg_indices > i])
                bg_next = cube_mean[index_next, ]

            else:
                bg_next = None

            # Select background: previous, next, or mean of previous and next
            if bg_prev is None and bg_next is not None:
                background = bg_next

            elif bg_prev is not None and bg_next is None:
                background = bg_prev

            elif bg_prev is not None and bg_next is not None:
                background = (bg_prev+bg_next)/2.

            else:
                raise ValueError("Neither previous nor next background frames found.")

            return background

        nframes = self.m_image_in_port.get_attribute("NFRAMES")
        index = self.m_image_in_port.get_attribute("INDEX")

        star_index, star_parang, star_nframes, background_index, background_parang, \
            background_nframes = _initialize()

        # Separate star and background cubes. Subtract mean background.
        count = 0
        for i, item in enumerate(nframes):
            progress(i, len(nframes), "Running PCABackgroundPreparationModule...")

            im_tmp = self.m_image_in_port[count:count+item, ]

            # Background frames
            if bg_frames[i]:
                background = cube_mean[i, ]
                self.m_background_out_port.append(im_tmp)

                background_nframes = np.append(background_nframes, nframes[i])
                background_index = np.append(background_index, index[count:count+item])

                if parang is not None:
                    background_parang = np.append(background_parang, parang[count:count+item])

            # Star frames
            else:
                background = _select_background(i)

                self.m_star_out_port.append(im_tmp)
                self.m_mean_out_port.append(im_tmp-background)

                star_nframes = np.append(star_nframes, nframes[i])
                star_index = np.append(star_index, index[count:count+item])

                if parang is not None:
                    star_parang = np.append(star_parang, parang[count:count+item])

            count += item

        return star_index, star_parang, star_nframes, background_index, \
               background_parang, background_nframes

    def run(self):
        """
        Run method of the module. Separates the star and background frames, subtracts the mean
        background from both the star and background frames, and writes the star and background
        frames separately.

        Returns
        -------
        NoneType
            None
        """

        self.m_star_out_port.del_all_data()
        self.m_star_out_port.del_all_attributes()

        self.m_mean_out_port.del_all_data()
        self.m_mean_out_port.del_all_attributes()

        self.m_background_out_port.del_all_data()
        self.m_background_out_port.del_all_attributes()

        if "PARANG" in self.m_image_in_port.get_all_non_static_attributes():
            parang = self.m_image_in_port.get_attribute("PARANG")
        else:
            parang = None

        bg_frames, cube_mean = self._prepare()

        bg_indices = np.nonzero(bg_frames)[0]

        star_index, star_parang, star_nframes, background_index, background_parang, \
            background_nframes = self._separate(bg_frames, bg_indices, parang, cube_mean)

        sys.stdout.write("Running PCABackgroundPreparationModule... [DONE]\n")
        sys.stdout.flush()

        history = "frames = "+str(sum(star_nframes))+", "+str(len(background_nframes))
        self.m_star_out_port.copy_attributes(self.m_image_in_port)
        self.m_star_out_port.add_history("PCABackgroundPreparationModule", history)
        self.m_star_out_port.add_attribute("NFRAMES", star_nframes, static=False)
        self.m_star_out_port.add_attribute("INDEX", star_index, static=False)

        if parang is not None:
            self.m_star_out_port.add_attribute("PARANG", star_parang, static=False)

        self.m_mean_out_port.copy_attributes(self.m_image_in_port)
        self.m_mean_out_port.add_history("PCABackgroundPreparationModule", history)
        self.m_mean_out_port.add_attribute("NFRAMES", star_nframes, static=False)
        self.m_mean_out_port.add_attribute("INDEX", star_index, static=False)

        if parang is not None:
            self.m_mean_out_port.add_attribute("PARANG", star_parang, static=False)

        self.m_background_out_port.copy_attributes(self.m_image_in_port)
        self.m_background_out_port.add_history("PCABackgroundPreparationModule", history)
        self.m_background_out_port.add_attribute("NFRAMES", background_nframes, static=False)
        self.m_background_out_port.add_attribute("INDEX", background_index, static=False)

        if parang is not None:
            self.m_background_out_port.add_attribute("PARANG", background_parang, static=False)

        self.m_star_out_port.close_port()


class PCABackgroundSubtractionModule(ProcessingModule):
    """
    Pipeline module for PCA based background subtraction. See Hunziker et al. 2018 for details.
    """

    def __init__(self,
                 pca_number=60,
                 mask_star=0.7,
                 subtract_mean=False,
                 subframe=None,
                 gaussian=0.15,
                 name_in="pca_background",
                 star_in_tag="im_star",
                 background_in_tag="im_background",
                 residuals_out_tag="background_subtracted",
                 fit_out_tag=None,
                 mask_out_tag=None,
                 **kwargs):
        """
        Constructor of PCABackgroundSubtractionModule.

        Parameters
        ----------
        pca_number : int
            Number of principal components.
        mask_star : float
            Radius of the central mask (arcsec).
        subtract_mean : bool
            The mean of the background images is subtracted from both the star and background
            images before the PCA basis is constructed.
        gaussian : float
            Full width at half maximum (arcsec) of the Gaussian kernel that is used to smooth the
            image before the star is located.
        subframe : float
            Size (arcsec) of the subframe that is used to find the star. Cropping of the subframe
            is done around the center of the image. The full images is used if set to None.
        name_in : str
            Tag of the database entry with the star images.
        star_in_tag : str
            Tag of the database entry with the star images.
        background_in_tag : str
            Tag of the database entry with the background images.
        residuals_out_tag : str
            Tag of the database entry with the residuals of the star images after the background
            subtraction.
        fit_out_tag : str
            Tag of the database entry with the fitted background. No data is written when set to
            None.
        mask_out_tag : str
            Tag of the database entry with the mask. No data is written when set to None.

        Returns
        -------
        NoneType
            None
        """

        if "mask_planet" in kwargs:
            warnings.warn("The 'mask_planet' parameter has been deprecated.", DeprecationWarning)

        super(PCABackgroundSubtractionModule, self).__init__(name_in)

        self.m_star_in_port = self.add_input_port(star_in_tag)
        self.m_background_in_port = self.add_input_port(background_in_tag)
        self.m_residuals_out_port = self.add_output_port(residuals_out_tag)

        if fit_out_tag is None:
            self.m_fit_out_port = None
        else:
            self.m_fit_out_port = self.add_output_port(fit_out_tag)

        if mask_out_tag is None:
            self.m_mask_out_port = None
        else:
            self.m_mask_out_port = self.add_output_port(mask_out_tag)

        self.m_pca_number = pca_number
        self.m_mask_star = mask_star
        self.m_subtract_mean = subtract_mean
        self.m_gaussian = gaussian
        self.m_subframe = subframe

    def run(self):
        """
        Run method of the module. Creates a PCA basis set of the background frames, masks the PSF
        in the star frames and optionally an off-axis point source, fits the star frames with a
        linear combination of the principal components, and writes the residuals of the background
        subtracted images.

        Returns
        -------
        NoneType
            None
        """

        def _create_mask(radius, position, nimages):
            """
            Method for creating a circular mask at the star or planet position.
            """

            npix = self.m_star_in_port.get_shape()[1]

            x_grid = np.arange(0, npix, 1)
            y_grid = np.arange(0, npix, 1)

            xx_grid, yy_grid = np.meshgrid(x_grid, y_grid)

            mask = np.ones((nimages, npix, npix))

            cent_x = position[:, 1]
            cent_y = position[:, 0]

            for i in range(nimages):
                rr_grid = np.sqrt((xx_grid - cent_x[i])**2 + (yy_grid - cent_y[i])**2)
                mask[i, ][rr_grid < radius] = 0.

            return mask

        def _create_basis(images, bg_mean, pca_number):
            """
            Method for creating a set of principal components for a stack of images.
            """

            if self.m_subtract_mean:
                images -= bg_mean

            _, _, v_svd = svds(images.reshape(images.shape[0],
                                              images.shape[1]*images.shape[2]),
                               k=pca_number)

            v_svd = v_svd[::-1, ]

            pca_basis = v_svd.reshape(v_svd.shape[0], images.shape[1], images.shape[2])

            return pca_basis

        def _model_background(basis, im_arr, mask):
            """
            Method for creating a model of the background.
            """

            def _dot_product(x_dot, *p):
                return np.dot(p, x_dot)

            fit_im_chi = np.zeros(im_arr.shape)
            # fit_coeff_chi = np.zeros((im_arr.shape[0], basis.shape[0]))

            basis_reshaped = basis.reshape(basis.shape[0], -1)

            for i in range(im_arr.shape[0]):
                basis_reshaped_masked = (basis*mask[i]).reshape(basis.shape[0], -1)

                data_to_fit = im_arr[i, ]

                init = np.ones(basis_reshaped_masked.shape[0])

                fitted = curve_fit(_dot_product,
                                   basis_reshaped_masked,
                                   data_to_fit.reshape(-1),
                                   init)

                fit_im = np.dot(fitted[0], basis_reshaped)
                fit_im = fit_im.reshape(data_to_fit.shape[0], data_to_fit.shape[1])

                fit_im_chi[i, ] = fit_im
                # fit_coeff_chi[i, ] = fitted[0]

            return fit_im_chi

        self.m_residuals_out_port.del_all_data()
        self.m_residuals_out_port.del_all_attributes()

        if self.m_fit_out_port is not None:
            self.m_fit_out_port.del_all_data()
            self.m_fit_out_port.del_all_attributes()

        if self.m_mask_out_port is not None:
            self.m_mask_out_port.del_all_data()
            self.m_mask_out_port.del_all_attributes()

        memory = self._m_config_port.get_attribute("MEMORY")
        pixscale = self.m_star_in_port.get_attribute("PIXSCALE")

        nimages = self.m_star_in_port.get_shape()[0]
        frames = memory_frames(memory, nimages)

        self.m_mask_star /= pixscale
        self.m_gaussian = int(math.ceil(self.m_gaussian/pixscale))

        if self.m_subframe is not None:
            self.m_subframe /= pixscale
            self.m_subframe = int(math.ceil(self.m_subframe))

        bg_mean = np.mean(self.m_background_in_port.get_all(), axis=0)

        star = np.zeros((nimages, 2))
        for i, _ in enumerate(star):
            star[i, :] = locate_star(image=self.m_star_in_port[i, ]-bg_mean,
                                     center=None,
                                     width=self.m_subframe,
                                     fwhm=self.m_gaussian)

        sys.stdout.write("Creating PCA basis set...")
        sys.stdout.flush()

        basis_pca = _create_basis(self.m_background_in_port.get_all(),
                                  bg_mean,
                                  self.m_pca_number)

        sys.stdout.write(" [DONE]\n")
        sys.stdout.flush()

        for i, _ in enumerate(frames[:-1]):
            progress(i, len(frames[:-1]), "Calculating background model...")

            im_star = self.m_star_in_port[frames[i]:frames[i+1], ]

            if self.m_subtract_mean:
                im_star -= bg_mean

            mask = _create_mask(self.m_mask_star,
                                star[frames[i]:frames[i+1], ],
                                frames[i+1]-frames[i])

            fit_im = _model_background(basis_pca, im_star*mask, mask)

            self.m_residuals_out_port.append(im_star-fit_im)

            if self.m_fit_out_port is not None:
                self.m_fit_out_port.append(fit_im)

            if self.m_mask_out_port is not None:
                self.m_mask_out_port.append(mask)

        sys.stdout.write("Calculating background model... [DONE]\n")
        sys.stdout.flush()

        history = "PC number = "+str(self.m_pca_number)
        self.m_residuals_out_port.copy_attributes(self.m_star_in_port)
        self.m_residuals_out_port.add_history("PCABackgroundSubtractionModule", history)
        self.m_residuals_out_port.add_attribute("STAR_POSITION", star, static=False)

        if self.m_fit_out_port is not None:
            self.m_fit_out_port.copy_attributes(self.m_star_in_port)
            self.m_fit_out_port.add_history("PCABackgroundSubtractionModule", history)

        if self.m_mask_out_port is not None:
            self.m_mask_out_port.copy_attributes(self.m_star_in_port)
            self.m_mask_out_port.add_history("PCABackgroundSubtractionModule", history)

        self.m_residuals_out_port.close_port()


class DitheringBackgroundModule(ProcessingModule):
    """
    Pipeline module for PCA-based background subtraction of data with dithering. This is a wrapper
    that applies the processing modules required for the PCA background subtraction.
    """

    def __init__(self,
                 name_in="background_dithering",
                 image_in_tag="im_arr",
                 image_out_tag="im_bg",
                 center=None,
                 cubes=None,
                 size=2.,
                 gaussian=0.15,
                 subframe=None,
                 pca_number=60,
                 mask_star=0.7,
                 subtract_mean=False,
                 **kwargs):
        """
        Constructor of DitheringBackgroundModule.

        Parameters
        ----------
        name_in : str
            Unique name of the module instance.
        image_in_tag : str
            Tag of the database entry that is read as input.
        image_out_tag : str
            Tag of the database entry that is written as output. Not written if set to None.
        center : tuple(tuple(int, int), )
            Tuple with the centers of the dithering positions, e.g. ((x0,y0), (x1,y1)). The order
            of the coordinates should correspond to the order in which the star is present. If
            *center* and *cubes* are both set to None then sorting and subtracting of the
            background frames is based on DITHER_X and DITHER_Y. If *center* is specified and
            *cubes* is set to None then the DITHER_X and DITHER_Y attributes will be used for
            sorting and subtracting of the background but not for selecting the dither positions.
        cubes : int
            Number of consecutive cubes per dither position. If *cubes* is set to None then sorting
            and subtracting of the background frames is based on DITHER_X and DITHER_Y.
        size : float
            Image size (arsec) that is cropped at the specified dither positions.
        gaussian : float
            Full width at half maximum (arcsec) of the Gaussian kernel that is used to smooth the
            image before the star is located.
        subframe : float
            Size (arcsec) of the subframe that is used to search for the star. Cropping of the
            subframe is done around the center of the dithering position. If set to None then the
            full frame size (*size*) will be used.
        pca_number : int
            Number of principal components.
        mask_star : float
            Radius of the central mask (arcsec).
        subtract_mean : bool
            The mean of the background images is subtracted from both the star and background
            images before the PCA basis is constructed.

        Keyword Arguments
        -----------------
        crop : bool
            Skip the step of selecting and cropping of the dithering positions if set to False.
        prepare : bool
            Skip the step of preparing the PCA background subtraction if set to False.
        pca_background : bool
            Skip the step of the PCA background subtraction if set to False.
        combine : str
            Combine the mean background subtracted ("mean") or PCA background subtracted ("pca")
            frames. This step is ignored if set to None.

        Returns
        -------
        NoneType
            None
        """

        if "mask_planet" in kwargs:
            warnings.warn("The 'mask_planet' parameter has been deprecated.", DeprecationWarning)

        if "crop" in kwargs:
            self.m_crop = kwargs["crop"]
        else:
            self.m_crop = True

        if "prepare" in kwargs:
            self.m_prepare = kwargs["prepare"]
        else:
            self.m_prepare = True

        if "pca_background" in kwargs:
            self.m_pca_background = kwargs["pca_background"]
        else:
            self.m_pca_background = True

        if "combine" in kwargs:
            self.m_combine = kwargs["combine"]
        else:
            self.m_combine = "pca"

        super(DitheringBackgroundModule, self).__init__(name_in)

        self.m_image_in_port = self.add_input_port(image_in_tag)

        self.m_center = center
        self.m_cubes = cubes
        self.m_size = size
        self.m_gaussian = gaussian
        self.m_pca_number = pca_number
        self.m_mask_star = mask_star
        self.m_subtract_mean = subtract_mean
        self.m_subframe = subframe

        self.m_image_in_tag = image_in_tag
        self.m_image_out_tag = image_out_tag

    def _initialize(self):
        if self.m_cubes is None:
            dither_x = self.m_image_in_port.get_attribute("DITHER_X")
            dither_y = self.m_image_in_port.get_attribute("DITHER_Y")

            dither_xy = np.zeros((dither_x.shape[0], 2))
            dither_xy[:, 0] = dither_x
            dither_xy[:, 1] = dither_y

            _, index = np.unique(dither_xy, axis=0, return_index=True)
            dither = dither_xy[np.sort(index)]

            npix = self.m_image_in_port.get_shape()[1]

            if self.m_center is None:
                self.m_center = np.copy(dither) + float(npix)/2.
                self.m_center = tuple(map(tuple, self.m_center))

            else:
                if np.size(dither, axis=0) != np.size(self.m_center, axis=0):
                    raise ValueError("Number of specified center positions should be equal to the "
                                     "number of unique dithering positions.")

        n_dither = np.size(self.m_center, 0)

        if self.m_cubes is None:
            star_pos = np.copy(dither)
        else:
            star_pos = np.arange(0, n_dither, 1)

        return n_dither, star_pos

    def run(self):
        """
        Run method of the module. Cuts out the detector sections at the different dither positions,
        prepares the PCA background subtraction, locates the star in each image, runs the PCA
        background subtraction, combines the output from the different dither positions is written
        to a single database tag.

        Returns
        -------
        NoneType
            None
        """

        def _admin_start(count, n_dither, position, star_pos):
            if self.m_crop or self.m_prepare or self.m_pca_background:
                print("Processing dither position "+str(count+1)+" out of "+str(n_dither)+"...")
                print("Center position =", position)

                if self.m_cubes is None and self.m_center is not None:
                    print("DITHER_X, DITHER_Y =", tuple(star_pos))

        def _admin_end(count, n_dither):
            if self.m_combine == "mean":
                tags.append(self.m_image_in_tag+"_dither_mean"+str(count+1))

            elif self.m_combine == "pca":
                tags.append(self.m_image_in_tag+"_dither_pca_res"+str(count+1))

            if self.m_crop or self.m_prepare or self.m_pca_background:
                print("Processing dither position "+str(count+1)+ \
                      " out of "+str(n_dither)+"... [DONE]")

        n_dither, star_pos = self._initialize()
        tags = []

        for i, position in enumerate(self.m_center):
            _admin_start(i, n_dither, position, star_pos[i])

            if self.m_crop:
                module = CropImagesModule(size=self.m_size,
                                          center=(int(math.ceil(position[0])),
                                                  int(math.ceil(position[1]))),
                                          name_in="crop"+str(i),
                                          image_in_tag=self.m_image_in_tag,
                                          image_out_tag=self.m_image_in_tag+ \
                                                        "_dither_crop"+str(i+1))

                module.connect_database(self._m_data_base)
                module.run()

            if self.m_prepare:
                module = PCABackgroundPreparationModule(dither=(n_dither,
                                                                self.m_cubes,
                                                                star_pos[i]),
                                                        name_in="prepare"+str(i),
                                                        image_in_tag=self.m_image_in_tag+ \
                                                                     "_dither_crop"+str(i+1),
                                                        star_out_tag=self.m_image_in_tag+ \
                                                                     "_dither_star"+str(i+1),
                                                        mean_out_tag=self.m_image_in_tag+ \
                                                                     "_dither_mean"+str(i+1),
                                                        background_out_tag=self.m_image_in_tag+ \
                                                                           "_dither_background"+ \
                                                                           str(i+1))

                module.connect_database(self._m_data_base)
                module.run()

            if self.m_pca_background:
                module = PCABackgroundSubtractionModule(pca_number=self.m_pca_number,
                                                        mask_star=self.m_mask_star,
                                                        subtract_mean=self.m_subtract_mean,
                                                        subframe=self.m_subframe,
                                                        name_in="pca_background"+str(i),
                                                        star_in_tag=self.m_image_in_tag+ \
                                                                    "_dither_star"+str(i+1),
                                                        background_in_tag=self.m_image_in_tag+ \
                                                                          "_dither_background"+ \
                                                                          str(i+1),
                                                        residuals_out_tag=self.m_image_in_tag+ \
                                                                          "_dither_pca_res"+ \
                                                                          str(i+1),
                                                        fit_out_tag=self.m_image_in_tag+ \
                                                                    "_dither_pca_fit"+str(i+1),
                                                        mask_out_tag=self.m_image_in_tag+ \
                                                                     "_dither_pca_mask"+str(i+1))

                module.connect_database(self._m_data_base)
                module.run()

            _admin_end(i, n_dither)

        if self.m_combine is not None and self.m_image_out_tag is not None:
            module = CombineTagsModule(name_in="combine",
                                       check_attr=True,
                                       index_init=False,
                                       image_in_tags=tags,
                                       image_out_tag=self.m_image_in_tag+"_dither_combine")

            module.connect_database(self._m_data_base)
            module.run()

            module = SortParangModule(name_in="sort",
                                      image_in_tag=self.m_image_in_tag+"_dither_combine",
                                      image_out_tag=self.m_image_out_tag)

            module.connect_database(self._m_data_base)
            module.run()<|MERGE_RESOLUTION|>--- conflicted
+++ resolved
@@ -10,10 +10,6 @@
 
 from scipy.sparse.linalg import svds
 from scipy.optimize import curve_fit
-<<<<<<< HEAD
-from six.moves import map
-=======
->>>>>>> b4fdbca7
 
 from pynpoint.core.processing import ProcessingModule
 from pynpoint.processing.resizing import CropImagesModule
