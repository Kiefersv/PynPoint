"""
Pipeline modules for resizing of images.
"""

import math
<<<<<<< HEAD
=======
import sys
import time
>>>>>>> b8b44e23

from typing import Union, Tuple

import numpy as np

from typeguard import typechecked

from pynpoint.core.processing import ProcessingModule
from pynpoint.util.image import crop_image, scale_image
from pynpoint.util.module import progress, memory_frames


class CropImagesModule(ProcessingModule):
    """
    Pipeline module for cropping of images around a given position.
    """

    @typechecked
    def __init__(self,
                 name_in: str,
                 image_in_tag: str,
                 image_out_tag: str,
                 size: float,
                 center: Union[Tuple[int, int], None]) -> None:
        """
        Parameters
        ----------
        name_in : str
            Unique name of the module instance.
        image_in_tag : str
            Tag of the database entry that is read as input.
        image_out_tag : str
            Tag of the database entry that is written as output. Should be different from
            *image_in_tag*.
        size : float
            New image size (arcsec). The same size will be used for both image dimensions.
        center : tuple(int, int), None
            Tuple (x0, y0) with the new image center. Python indexing starts at 0. The center of
            the input images will be used when *center* is set to *None*. Note that if the image
            is even-sized, it is not possible to a uniquely define a pixel position in the center
            of the image. The image center is determined (with pixel precision) with the
            :func:`~pynpoint.util.image.center_pixel` function.

        Returns
        -------
        NoneType
            None
        """

        super(CropImagesModule, self).__init__(name_in=name_in)

        self.m_image_in_port = self.add_input_port(image_in_tag)
        self.m_image_out_port = self.add_output_port(image_out_tag)

        self.m_size = size
        self.m_center = center

        if self.m_center is not None:
            self.m_center = (self.m_center[1], self.m_center[0])  # (y, x)

    @typechecked
    def run(self) -> None:
        """
        Run method of the module. Decreases the image size by cropping around an given position.
        The module always returns odd-sized images.

        Returns
        -------
        NoneType
            None
        """

        # Get memory and number of images to split the frames into chunks
        memory = self._m_config_port.get_attribute('MEMORY')
        nimages = self.m_image_in_port.get_shape()[0]
        frames = memory_frames(memory, nimages)

        # Convert size parameter from arcseconds to pixels
        pixscale = self.m_image_in_port.get_attribute('PIXSCALE')
        self.m_size = int(math.ceil(self.m_size / pixscale))

        # Crop images chunk by chunk
        start_time = time.time()
        for i in range(len(frames[:-1])):

            # Update progress bar
            progress(i, len(frames[:-1]), 'Running CropImagesModule...', start_time)

            # Select and crop images in the current chunk
            images = self.m_image_in_port[frames[i]:frames[i+1], ]
            images = crop_image(images, self.m_center, self.m_size, copy=False)

            # Write cropped images to output port
            self.m_image_out_port.append(images)

        # Update progress bar (cropping of images is finished)
        sys.stdout.write('Running CropImagesModule... [DONE]\n')
        sys.stdout.flush()

        # Save history and copy attributes
        history = f'image size [pix] = {self.m_size}'
        self.m_image_out_port.add_history('CropImagesModule', history)
        self.m_image_out_port.copy_attributes(self.m_image_in_port)
        self.m_image_out_port.close_port()


class ScaleImagesModule(ProcessingModule):
    """
    Pipeline module for rescaling of an image.
    """

    @typechecked
    def __init__(self,
                 name_in: str,
                 image_in_tag: str,
                 image_out_tag: str,
                 scaling: Union[Tuple[float, float, float],
                                Tuple[None, None, float],
                                Tuple[float, float, None]],
                 pixscale: bool = False) -> None:
        """
        Parameters
        ----------
        name_in : str
            Unique name of the module instance.
        image_in_tag : str
            Tag of the database entry that is read as input.
        image_out_tag : str
            Tag of the database entry that is written as output. Should be different from
            *image_in_tag*.
        scaling : tuple(float, float, float)
            Tuple with the scaling factors for the image size and flux, (scaling_x, scaling_y,
            scaling_flux). Upsampling and downsampling of the image corresponds to
            ``scaling_x/y`` > 1 and 0 < ``scaling_x/y`` < 1, respectively.
        pixscale : bool
            Adjust the pixel scale by the average scaling in x and y direction.

        Returns
        -------
        NoneType
            None
        """

        super(ScaleImagesModule, self).__init__(name_in=name_in)

        self.m_image_in_port = self.add_input_port(image_in_tag)
        self.m_image_out_port = self.add_output_port(image_out_tag)

        if scaling[0] is None:
            self.m_scaling_x = 1.
        else:
            self.m_scaling_x = scaling[0]

        if scaling[1] is None:
            self.m_scaling_y = 1.
        else:
            self.m_scaling_y = scaling[1]

        if scaling[2] is None:
            self.m_scaling_flux = 1.
        else:
            self.m_scaling_flux = scaling[2]

        self.m_pixscale = pixscale

    @typechecked
    def run(self) -> None:
        """
        Run method of the module. Rescales an image with a fifth order spline interpolation and a
        reflecting boundary condition.

        Returns
        -------
        NoneType
            None
        """

        pixscale = self.m_image_in_port.get_attribute('PIXSCALE')

        def _image_scaling(image_in, scaling_y, scaling_x, scaling_flux):

            return scaling_flux * scale_image(image_in, scaling_y, scaling_x)

        self.apply_function_to_images(_image_scaling,
                                      self.m_image_in_port,
                                      self.m_image_out_port,
                                      'Running ScaleImagesModule',
                                      func_args=(self.m_scaling_y,
                                                 self.m_scaling_x,
                                                 self.m_scaling_flux))

        history = f'scaling = ({self.m_scaling_x:.2f}, {self.m_scaling_y:.2f}, ' \
                  f'{self.m_scaling_flux:.2f})'

        self.m_image_out_port.add_history('ScaleImagesModule', history)
        self.m_image_out_port.copy_attributes(self.m_image_in_port)

        if self.m_pixscale:
            mean_scaling = (self.m_scaling_x+self.m_scaling_y)/2.
            self.m_image_out_port.add_attribute('PIXSCALE', pixscale/mean_scaling)

        self.m_image_out_port.close_port()


class AddLinesModule(ProcessingModule):
    """
    Module to add lines of pixels to increase the size of an image.
    """

    @typechecked
    def __init__(self,
                 name_in: str,
                 image_in_tag: str,
                 image_out_tag: str,
                 lines: Tuple[int, int, int, int]) -> None:
        """
        Parameters
        ----------
        name_in : str
            Unique name of the module instance.
        image_in_tag : str
            Tag of the database entry that is read as input.
        image_out_tag : str
            Tag of the database entry that is written as output, including the images with
            increased size. Should be different from *image_in_tag*.
        lines : tuple(int, int, int, int)
            The number of lines that are added in left, right, bottom, and top direction.

        Returns
        -------
        NoneType
            None
        """

        super(AddLinesModule, self).__init__(name_in)

        self.m_image_in_port = self.add_input_port(image_in_tag)
        self.m_image_out_port = self.add_output_port(image_out_tag)

        self.m_lines = np.asarray(lines)

    @typechecked
    def run(self) -> None:
        """
        Run method of the module. Adds lines of zero-value pixels to increase the size of an image.

        Returns
        -------
        NoneType
            None
        """

        shape_in = self.m_image_in_port.get_shape()

        shape_out = (shape_in[-2]+int(self.m_lines[2])+int(self.m_lines[3]),
                     shape_in[-1]+int(self.m_lines[0])+int(self.m_lines[1]))

        def _add_lines(image_in, lines):
            image_out = np.zeros(shape_out)

            image_out[int(lines[2]):int(lines[3]),
                      int(lines[0]):int(lines[1])] = image_in

            return image_out

        self.m_lines[1] = shape_out[1] - self.m_lines[1]  # right side of image
        self.m_lines[3] = shape_out[0] - self.m_lines[3]  # top side of image

        self.apply_function_to_images(_add_lines,
                                      self.m_image_in_port,
                                      self.m_image_out_port,
                                      'Running AddLinesModule',
                                      func_args=(self.m_lines, ))

        history = f'number of lines = {self.m_lines}'
        self.m_image_out_port.add_history('AddLinesModule', history)
        self.m_image_out_port.copy_attributes(self.m_image_in_port)
        self.m_image_out_port.close_port()


class RemoveLinesModule(ProcessingModule):
    """
    Module to decrease the dimensions of an image by removing lines of pixels.
    """

    @typechecked
    def __init__(self,
                 name_in: str,
                 image_in_tag: str,
                 image_out_tag: str,
                 lines: Tuple[int, int, int, int]) -> None:
        """
        Parameters
        ----------
        name_in : str
            Unique name of the module instance.
        image_in_tag : str
            Tag of the database entry that is read as input.
        image_out_tag : str
            Tag of the database entry that is written as output, including the images with
            decreased size. Should be different from *image_in_tag*.
        lines : tuple(int, int, int, int)
            The number of lines that are removed in left, right, bottom, and top direction.

        Returns
        -------
        NoneType
            None
        """

        super(RemoveLinesModule, self).__init__(name_in)

        self.m_image_in_port = self.add_input_port(image_in_tag)
        self.m_image_out_port = self.add_output_port(image_out_tag)

        self.m_lines = lines

    @typechecked
    def run(self) -> None:
        """
        Run method of the module. Removes the lines given by *lines* from each frame.

        Returns
        -------
        NoneType
            None
        """

        def _remove_lines(image_in, lines):
            shape_in = image_in.shape

            return image_in[int(lines[2]):shape_in[0]-int(lines[3]),
                            int(lines[0]):shape_in[1]-int(lines[1])]

        self.apply_function_to_images(_remove_lines,
                                      self.m_image_in_port,
                                      self.m_image_out_port,
                                      'Running RemoveLinesModule',
                                      func_args=(self.m_lines, ))

        history = f'number of lines = {self.m_lines}'
        self.m_image_out_port.add_history('RemoveLinesModule', history)
        self.m_image_out_port.copy_attributes(self.m_image_in_port)
        self.m_image_out_port.close_port()<|MERGE_RESOLUTION|>--- conflicted
+++ resolved
@@ -2,12 +2,9 @@
 Pipeline modules for resizing of images.
 """
 
+import sys
 import math
-<<<<<<< HEAD
-=======
-import sys
 import time
->>>>>>> b8b44e23
 
 from typing import Union, Tuple
 
